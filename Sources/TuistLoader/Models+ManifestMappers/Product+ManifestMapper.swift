import Foundation
import ProjectDescription
import TuistCore

extension TuistCore.Product {
    /// Maps a ProjectDescription.Product instance into a TuistCore.Product instance.
    /// - Parameters:
    ///   - manifest: Manifest representation of product model.
    ///   - generatorPaths: Generator paths.
    static func from(manifest: ProjectDescription.Product) -> TuistCore.Product {
        switch manifest {
        case .app:
            return .app
        case .staticLibrary:
            return .staticLibrary
        case .dynamicLibrary:
            return .dynamicLibrary
        case .framework:
            return .framework
        case .staticFramework:
            return .staticFramework
        case .unitTests:
            return .unitTests
        case .uiTests:
            return .uiTests
        case .bundle:
            return .bundle
        case .appExtension:
            return .appExtension
        case .stickerPackExtension:
            return .stickerPackExtension
        case .watch2App:
            return .watch2App
        case .watch2Extension:
            return .watch2Extension
        case .messagesExtension:
            return .messagesExtension
<<<<<<< HEAD
        case .commandLineTool:
            return .commandLineTool
=======
        case .appClip:
            return .appClip
>>>>>>> 051145a0
        }
    }
}<|MERGE_RESOLUTION|>--- conflicted
+++ resolved
@@ -35,13 +35,10 @@
             return .watch2Extension
         case .messagesExtension:
             return .messagesExtension
-<<<<<<< HEAD
         case .commandLineTool:
             return .commandLineTool
-=======
         case .appClip:
             return .appClip
->>>>>>> 051145a0
         }
     }
 }